--- conflicted
+++ resolved
@@ -266,11 +266,9 @@
         if(typeof obj.data === 'string' && (obj.type === 'text' || !obj.type)){
           assistant.content += obj.data;
           contentEl._textNode.textContent = assistant.content;
-<<<<<<< HEAD
           stopThinking();
-=======
           bubble.classList.remove('pending');
->>>>>>> b288b4bf
+
           chatEl.scrollTop = chatEl.scrollHeight;
           persist();
         }else if(obj.type === 'reasoning'){
@@ -280,11 +278,8 @@
         }else if(typeof obj.token === 'string'){
           assistant.content += obj.token;
           contentEl._textNode.textContent = assistant.content;
-<<<<<<< HEAD
           stopThinking();
-=======
           bubble.classList.remove('pending');
->>>>>>> b288b4bf
           chatEl.scrollTop = chatEl.scrollHeight;
           persist();
         }
