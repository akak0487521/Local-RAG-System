--- conflicted
+++ resolved
@@ -1,136 +1,132 @@
-<!doctype html>
-<html lang="zh-Hant">
-<head>
-  <meta charset="utf-8" />
-  <meta name="viewport" content="width=device-width, initial-scale=1" />
-  <title>RAG Chat — Chat UI + 參數面板</title>
-  <link rel="stylesheet" href="styles.css">
-</head>
-<body>
-  <div class="layout">
-    <!-- 左：側欄（會話清單） -->
-    <aside class="sidebar">
-      <div class="side-top">
-        <button id="newBtn">＋ 新對話</button>
-        <button class="ghost" id="exportBtn">匯出</button>
-<<<<<<< HEAD
-        <button class="ghost" id="kbBtn" onclick="location.href='kb.html'">知識庫管理</button>
-=======
-        <a class="ghost" id="kbLink" href="kb.html">知識庫管理</a>
->>>>>>> 454a47ce
-      </div>
-      <div class="side-scroll" id="convList"></div>
-      <div class="footer-note">本機儲存：<span class="muted">localStorage</span></div>
-    </aside>
-
-    <!-- 中：聊天主區 -->
-    <main class="main">
-      <div class="header">
-        <div class="pill">模型：<code id="modelLabel">(server env)</code></div>
-          <div class="pill">語言：<code id="langLabel">zh-tw</code></div>
-        <div class="pill">RAG：<span id="ragState">關</span></div>
-        <button class="ghost" id="toggleRight">顯示/隱藏右側面板</button>
-        <div class="pill" title="版本">v: chat-params-rag-right-2025-08-24</div>
-      </div>
-      <div id="chat" class="chat"></div>
-      <div class="composer">
-        <textarea id="input" placeholder="輸入訊息…（Shift+Enter 換行，Enter 送出）"></textarea>
-        <button id="sendBtn">送出</button>
-        <button class="ghost" id="stopBtn" disabled>停止</button>
-        <button class="alt" id="insertSnippetsBtn" title="把已勾選的片段插入到輸入框">插入所選片段</button>
-        <button class="ghost" id="clearSelBtn" title="取消所有勾選">清除片段</button>
-        <button class="danger" id="answerFromSnippetsBtn" title="不輸入問題，直接根據片段生成">僅用片段回答</button>
-      </div>
-    </main>
-
-    <!-- 右：參數 + RAG 片段面板（RAG 畫面在右方列） -->
-    <aside class="right" id="rightPane">
-      <div class="head">
-        <strong>參數設定 & RAG 片段</strong>
-        <span class="badge" id="selCount">0</span>
-        <span class="muted" id="ragHint"></span>
-      </div>
-      <div class="body">
-        <!-- 參數設定 -->
-        <div class="section">
-          <h3>連線</h3>
-          <div class="grid2">
-            <div class="row"><label>API Base</label><input id="apiBaseInput" type="text" placeholder="預設同源" /></div>
-            <div class="row"><label>x-api-key（可選）</label><input id="apiKeyInput" type="text" placeholder="可留空" /></div>
-          </div>
-          <div class="row">
-            <button id="pingBtn" class="ghost">Ping /health</button>
-            <span id="healthTxt" class="muted">尚未檢查</span>
-          </div>
-        </div>
-
-        <div class="section">
-          <h3>生成參數</h3>
-          <div class="grid2">
-            <div class="row"><label>模式</label><select id="modeSel"><option value="strict">strict（嚴謹）</option><option value="creative" selected>creative（創作）</option></select></div>
-            <div class="row"><label>語言</label><select id="langSel"><option value="zh-tw" selected>繁體中文</option><option value="zh-cn">简体中文</option><option value="en">English</option><option value="ja">日本語</option><option value="ko">한국어</option><option value="fr">Français</option><option value="es">Español</option><option value="de">Deutsch</option></select></div>
-            <div class="row"><label>引擎</label><select id="engineSel"><option value="auto" selected>auto（服務端決定）</option><option value="ollama">ollama（本地）</option><option value="openai">openai（雲端）</option></select></div>
-            <div class="row"><label>目標字數（可選）</label><input id="lenInput" type="text" placeholder='如 "500-700" 或 "800"' /></div>
-            <div class="row"><label>Thread ID（可留空）</label><input id="threadInput" type="text" placeholder="自動產生" /></div>
-          </div>
-        </div>
-
-        <div class="section">
-          <h3>語氣控制器</h3>
-          <div class="grid2">
-            <div class="row">
-              <label>語氣</label>
-              <select id="toneSel">
-                <option value="neutral" selected>Neutral-Concise</option>
-                <option value="teacher">Teacher-Encouraging</option>
-                <option value="expert">Expert-Direct</option>
-                <option value="playful">Playful-Witty</option>
-                <option value="journalistic">Journalistic-Objective</option>
-              </select>
-            </div>
-            <div class="row"><label>直白度 <span id="dirVal">0.7</span></label><input id="dirRange" type="range" min="0" max="1" step="0.1" value="0.7"/></div>
-            <div class="row"><label>同理 <span id="empVal">0.6</span></label><input id="empRange" type="range" min="0" max="1" step="0.1" value="0.6"/></div>
-            <div class="row"><label>模糊緩衝 <span id="hedVal">0.3</span></label><input id="hedRange" type="range" min="0" max="1" step="0.1" value="0.3"/></div>
-            <div class="row"><label>正式度 <span id="forVal">0.5</span></label><input id="forRange" type="range" min="0" max="1" step="0.1" value="0.5"/></div>
-          </div>
-        </div>
-
-        <div class="section">
-          <h3>檢索參數</h3>
-          <div class="grid2">
-            <div class="row"><label>Top-K：<span id="kVal">6</span></label><input id="kRange" type="range" min="1" max="50" value="6" /></div>
-            <div class="row"><label>Rerank</label><select id="rerankSel"><option value="true" selected>開</option><option value="false">關</option></select></div>
-            <div class="row"><label>Namespace（可選）</label><input id="nsInput" type="text" placeholder="如 lore / drafts" /></div>
-            <div class="row"><label>Canonicality（可選）</label><input id="canonInput" type="text" placeholder="canon / semi / non" /></div>
-          </div>
-          <div class="row">
-            <button id="saveParamsBtn" class="ghost">保存設定</button>
-            <button id="resetParamsBtn" class="ghost">重設預設值</button>
-          </div>
-        </div>
-
-        <!-- RAG 搜尋 + 片段列表（右方列） -->
-        <div class="section">
-          <h3>資料片段（RAG）</h3>
-          <div class="search">
-            <input id="q" placeholder="搜尋知識庫或文件…" />
-            <button id="searchBtn">搜尋</button>
-          </div>
-          <div class="controls">
-            <label class="toggle"><input type="checkbox" id="ragToggle"/> 啟用 RAG</label>
-            <label class="toggle"><input type="radio" name="injectWhere" value="system" checked/> 注入 system</label>
-            <label class="toggle"><input type="radio" name="injectWhere" value="user"/> 附在提問後</label>
-            <button class="ghost" id="selectAllBtn">全選</button>
-            <button class="ghost" id="selectNoneBtn">全不選</button>
-            <span class="counter" id="resultInfo"></span>
-          </div>
-          <div id="hits"></div>
-        </div>
-      </div>
-    </aside>
-  </div>
-
-<script type="module" src="main.js"></script>
-</body>
-</html>
-
+<!doctype html>
+<html lang="zh-Hant">
+<head>
+  <meta charset="utf-8" />
+  <meta name="viewport" content="width=device-width, initial-scale=1" />
+  <title>RAG Chat — Chat UI + 參數面板</title>
+  <link rel="stylesheet" href="styles.css">
+</head>
+<body>
+  <div class="layout">
+    <!-- 左：側欄（會話清單） -->
+    <aside class="sidebar">
+      <div class="side-top">
+        <button id="newBtn">＋ 新對話</button>
+        <button class="ghost" id="exportBtn">匯出</button>
+        <button class="ghost" id="kbBtn" onclick="location.href='kb.html'">知識庫管理</button>
+      </div>
+      <div class="side-scroll" id="convList"></div>
+      <div class="footer-note">本機儲存：<span class="muted">localStorage</span></div>
+    </aside>
+
+    <!-- 中：聊天主區 -->
+    <main class="main">
+      <div class="header">
+        <div class="pill">模型：<code id="modelLabel">(server env)</code></div>
+          <div class="pill">語言：<code id="langLabel">zh-tw</code></div>
+        <div class="pill">RAG：<span id="ragState">關</span></div>
+        <button class="ghost" id="toggleRight">顯示/隱藏右側面板</button>
+        <div class="pill" title="版本">v: chat-params-rag-right-2025-08-24</div>
+      </div>
+      <div id="chat" class="chat"></div>
+      <div class="composer">
+        <textarea id="input" placeholder="輸入訊息…（Shift+Enter 換行，Enter 送出）"></textarea>
+        <button id="sendBtn">送出</button>
+        <button class="ghost" id="stopBtn" disabled>停止</button>
+        <button class="alt" id="insertSnippetsBtn" title="把已勾選的片段插入到輸入框">插入所選片段</button>
+        <button class="ghost" id="clearSelBtn" title="取消所有勾選">清除片段</button>
+        <button class="danger" id="answerFromSnippetsBtn" title="不輸入問題，直接根據片段生成">僅用片段回答</button>
+      </div>
+    </main>
+
+    <!-- 右：參數 + RAG 片段面板（RAG 畫面在右方列） -->
+    <aside class="right" id="rightPane">
+      <div class="head">
+        <strong>參數設定 & RAG 片段</strong>
+        <span class="badge" id="selCount">0</span>
+        <span class="muted" id="ragHint"></span>
+      </div>
+      <div class="body">
+        <!-- 參數設定 -->
+        <div class="section">
+          <h3>連線</h3>
+          <div class="grid2">
+            <div class="row"><label>API Base</label><input id="apiBaseInput" type="text" placeholder="預設同源" /></div>
+            <div class="row"><label>x-api-key（可選）</label><input id="apiKeyInput" type="text" placeholder="可留空" /></div>
+          </div>
+          <div class="row">
+            <button id="pingBtn" class="ghost">Ping /health</button>
+            <span id="healthTxt" class="muted">尚未檢查</span>
+          </div>
+        </div>
+
+        <div class="section">
+          <h3>生成參數</h3>
+          <div class="grid2">
+            <div class="row"><label>模式</label><select id="modeSel"><option value="strict">strict（嚴謹）</option><option value="creative" selected>creative（創作）</option></select></div>
+            <div class="row"><label>語言</label><select id="langSel"><option value="zh-tw" selected>繁體中文</option><option value="zh-cn">简体中文</option><option value="en">English</option><option value="ja">日本語</option><option value="ko">한국어</option><option value="fr">Français</option><option value="es">Español</option><option value="de">Deutsch</option></select></div>
+            <div class="row"><label>引擎</label><select id="engineSel"><option value="auto" selected>auto（服務端決定）</option><option value="ollama">ollama（本地）</option><option value="openai">openai（雲端）</option></select></div>
+            <div class="row"><label>目標字數（可選）</label><input id="lenInput" type="text" placeholder='如 "500-700" 或 "800"' /></div>
+            <div class="row"><label>Thread ID（可留空）</label><input id="threadInput" type="text" placeholder="自動產生" /></div>
+          </div>
+        </div>
+
+        <div class="section">
+          <h3>語氣控制器</h3>
+          <div class="grid2">
+            <div class="row">
+              <label>語氣</label>
+              <select id="toneSel">
+                <option value="neutral" selected>Neutral-Concise</option>
+                <option value="teacher">Teacher-Encouraging</option>
+                <option value="expert">Expert-Direct</option>
+                <option value="playful">Playful-Witty</option>
+                <option value="journalistic">Journalistic-Objective</option>
+              </select>
+            </div>
+            <div class="row"><label>直白度 <span id="dirVal">0.7</span></label><input id="dirRange" type="range" min="0" max="1" step="0.1" value="0.7"/></div>
+            <div class="row"><label>同理 <span id="empVal">0.6</span></label><input id="empRange" type="range" min="0" max="1" step="0.1" value="0.6"/></div>
+            <div class="row"><label>模糊緩衝 <span id="hedVal">0.3</span></label><input id="hedRange" type="range" min="0" max="1" step="0.1" value="0.3"/></div>
+            <div class="row"><label>正式度 <span id="forVal">0.5</span></label><input id="forRange" type="range" min="0" max="1" step="0.1" value="0.5"/></div>
+          </div>
+        </div>
+
+        <div class="section">
+          <h3>檢索參數</h3>
+          <div class="grid2">
+            <div class="row"><label>Top-K：<span id="kVal">6</span></label><input id="kRange" type="range" min="1" max="50" value="6" /></div>
+            <div class="row"><label>Rerank</label><select id="rerankSel"><option value="true" selected>開</option><option value="false">關</option></select></div>
+            <div class="row"><label>Namespace（可選）</label><input id="nsInput" type="text" placeholder="如 lore / drafts" /></div>
+            <div class="row"><label>Canonicality（可選）</label><input id="canonInput" type="text" placeholder="canon / semi / non" /></div>
+          </div>
+          <div class="row">
+            <button id="saveParamsBtn" class="ghost">保存設定</button>
+            <button id="resetParamsBtn" class="ghost">重設預設值</button>
+          </div>
+        </div>
+
+        <!-- RAG 搜尋 + 片段列表（右方列） -->
+        <div class="section">
+          <h3>資料片段（RAG）</h3>
+          <div class="search">
+            <input id="q" placeholder="搜尋知識庫或文件…" />
+            <button id="searchBtn">搜尋</button>
+          </div>
+          <div class="controls">
+            <label class="toggle"><input type="checkbox" id="ragToggle"/> 啟用 RAG</label>
+            <label class="toggle"><input type="radio" name="injectWhere" value="system" checked/> 注入 system</label>
+            <label class="toggle"><input type="radio" name="injectWhere" value="user"/> 附在提問後</label>
+            <button class="ghost" id="selectAllBtn">全選</button>
+            <button class="ghost" id="selectNoneBtn">全不選</button>
+            <span class="counter" id="resultInfo"></span>
+          </div>
+          <div id="hits"></div>
+        </div>
+      </div>
+    </aside>
+  </div>
+
+<script type="module" src="main.js"></script>
+</body>
+</html>
+