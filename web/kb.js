--- conflicted
+++ resolved
@@ -86,10 +86,7 @@
   addBtn.textContent = '增加下層';
   addBtn.className = 'tree-add-child';
   addBtn.addEventListener('click', e => {
-<<<<<<< HEAD
-    e.preventDefault();
-=======
->>>>>>> 06205e01
+    e.preventDefault()
     e.stopPropagation();
     div.insertBefore(renderObjectRow('', ''), addBtn);
   });
@@ -112,15 +109,11 @@
   addBtn.textContent = '增加下層';
   addBtn.className = 'tree-add-child';
   addBtn.addEventListener('click', e => {
-<<<<<<< HEAD
+
     e.preventDefault();
     e.stopPropagation();
     const container = e.currentTarget.previousElementSibling;
-    addChild(container);
-=======
-    e.stopPropagation();
-    addChild(valDiv);
->>>>>>> 06205e01
+    addChild(
   });
   const rmBtn = document.createElement('button');
   rmBtn.type = 'button';
@@ -143,11 +136,8 @@
   addBtn.type = 'button';
   addBtn.textContent = '增加下層';
   addBtn.className = 'tree-add-child';
-  addBtn.addEventListener('click', e => {
-<<<<<<< HEAD
+  addBtn.addEventListener('click', e => 
     e.preventDefault();
-=======
->>>>>>> 06205e01
     e.stopPropagation();
     div.insertBefore(renderArrayRow(''), addBtn);
   });
@@ -166,15 +156,10 @@
   addBtn.textContent = '增加下層';
   addBtn.className = 'tree-add-child';
   addBtn.addEventListener('click', e => {
-<<<<<<< HEAD
     e.preventDefault();
     e.stopPropagation();
     const container = e.currentTarget.previousElementSibling;
     addChild(container);
-=======
-    e.stopPropagation();
-    addChild(valDiv);
->>>>>>> 06205e01
   });
   const rmBtn = document.createElement('button');
   rmBtn.type = 'button';
@@ -199,12 +184,10 @@
 
 function makeEditable(el){
   el.contentEditable = true;
-<<<<<<< HEAD
+
   el.addEventListener('click', e => {
     e.stopPropagation();
   });
-=======
->>>>>>> 06205e01
   el.addEventListener('keydown', e => {
     e.stopPropagation();
     if(e.key === 'Enter'){
